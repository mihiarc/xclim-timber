"""
Climate indices calculator using xclim.
Calculates various climate indices from preprocessed data.
"""

import logging
from typing import Dict, List, Optional, Union
import warnings

import numpy as np
import xarray as xr
import xclim
from xclim.indicators import atmos, land, generic
from xclim.core.units import convert_units_to
from xclim.core.calendar import percentile_doy
import pandas as pd


logger = logging.getLogger(__name__)


from contextlib import contextmanager


@contextmanager
def suppress_climate_warnings():
    """Context manager to suppress common warnings in climate data processing."""
    with warnings.catch_warnings():
        warnings.filterwarnings('ignore', category=RuntimeWarning, message='.*All-NaN slice.*')
        warnings.filterwarnings('ignore', category=RuntimeWarning, message='.*divide.*')
        warnings.filterwarnings('ignore', category=RuntimeWarning, message='.*invalid value.*')
        warnings.filterwarnings('ignore', category=UserWarning, message='.*cell_methods.*')
        yield


class ClimateIndicesCalculator:
    """Calculate climate indices using xclim."""
    
    def __init__(self, config: 'Config'):
        """
        Initialize the indices calculator.

        Parameters:
        -----------
        config : Config
            Configuration object
        """
        self.config = config
        self.indices_config = config.get('indices', {})
        self.results = {}
        # Add caching for performance optimization
        self._percentile_cache = {}
        self._pressure_array = None
        # Cache for pre-calculated baseline percentiles (for chunked processing)
        self._baseline_percentiles = {}
        # Track if we've loaded baseline percentiles
        self._baseline_loaded = False

        # Baseline period configuration
        baseline_config = self.indices_config.get('baseline_period', {})
        self.baseline_start = baseline_config.get('start', 1971)
        self.baseline_end = baseline_config.get('end', 2000)
        self.use_baseline = self.indices_config.get('use_baseline_for_percentiles', True)

        # Try to load pre-calculated baseline percentiles if they exist
        self._load_baseline_percentiles_if_available()

        # Validate baseline configuration
        if self.baseline_start >= self.baseline_end:
            raise ValueError(f"Invalid baseline period: start year ({self.baseline_start}) must be before end year ({self.baseline_end})")
        if self.baseline_end - self.baseline_start < 10:
            logger.warning(f"Short baseline period ({self.baseline_end - self.baseline_start} years). WMO recommends at least 30 years.")

    def _load_baseline_percentiles_if_available(self):
        """
        Load pre-calculated baseline percentiles from data folder.
        Fails if percentile indices are configured but baseline data is missing.
        """
        from pathlib import Path

        # Check if any percentile indices are configured
        temp_indices = self.indices_config.get('temperature', [])
        extreme_indices = self.indices_config.get('extremes', [])

        percentile_indices = ['tx90p', 'tn90p', 'tx10p', 'tn10p',
                              'warm_spell_duration_index', 'cold_spell_duration_index',
                              'wsdi', 'csdi']

        needs_percentiles = any(idx in temp_indices + extreme_indices for idx in percentile_indices)

        # Check data folder for baseline percentiles
        baseline_path = Path(f'data/baselines/baseline_percentiles_{self.baseline_start}_{self.baseline_end}.nc')

        if needs_percentiles:
            if not baseline_path.exists():
                raise FileNotFoundError(
                    f"Percentile indices are configured but baseline data not found at {baseline_path}.\n"
                    f"Run 'python src/calculate_baseline_percentiles.py' to generate baseline data first.\n"
                    f"The baseline file should be placed in: data/baselines/"
                )

            try:
                import xarray as xr
                logger.info(f"Loading required baseline percentiles from {baseline_path}")
                ds = xr.open_dataset(baseline_path)

                # Map the thresholds to our expected naming
                threshold_mapping = {
                    'tx90p_threshold': 'tx90p',
                    'tx10p_threshold': 'tx10p',
                    'tn90p_threshold': 'tn90p',
                    'tn10p_threshold': 'tn10p'
                }

                for file_var, calc_name in threshold_mapping.items():
                    if file_var in ds.data_vars:
                        self._baseline_percentiles[calc_name] = ds[file_var]
                        logger.info(f"  Loaded {calc_name} baseline threshold")

                self._baseline_loaded = True
                logger.info(f"Successfully loaded {len(self._baseline_percentiles)} baseline percentiles")
            except Exception as e:
                raise RuntimeError(f"Failed to load required baseline percentiles: {e}")
        else:
            logger.info("No percentile indices configured, baseline data not required")

    def set_baseline_percentiles(self, baseline_percentiles: Dict[str, xr.DataArray]):
        """
        Set pre-calculated baseline percentiles for use in chunked processing.

        Parameters:
        -----------
        baseline_percentiles : dict
            Dictionary of pre-calculated percentiles
        """
        self._baseline_percentiles = baseline_percentiles
        logger.info(f"Set {len(baseline_percentiles)} pre-calculated baseline percentiles")

    def calculate_all_indices(self, datasets: Dict[str, xr.Dataset]) -> Dict[str, xr.Dataset]:
        """
        Calculate all configured climate indices.
        
        Parameters:
        -----------
        datasets : dict
            Dictionary of datasets by variable type
        
        Returns:
        --------
        dict
            Dictionary of calculated indices
        """
        logger.info("Starting climate indices calculation")
        
        results = {}
        
        # Temperature indices
        if 'temperature' in datasets:
            temp_indices = self.calculate_temperature_indices(datasets['temperature'])
            results.update(temp_indices)

        # Precipitation indices
        if 'precipitation' in datasets:
            precip_indices = self.calculate_precipitation_indices(datasets['precipitation'])
            results.update(precip_indices)

        # Humidity indices
        if 'humidity' in datasets:
            temp_ds = datasets.get('temperature', None)
            humidity_indices = self.calculate_humidity_indices(datasets['humidity'], temp_ds)
            results.update(humidity_indices)

        # Combined indices (requiring multiple variables)
        if 'temperature' in datasets and 'precipitation' in datasets:
            combined_indices = self.calculate_combined_indices(
                datasets['temperature'],
                datasets['precipitation']
            )
            results.update(combined_indices)
        
        self.results = results
        logger.info(f"Calculated {len(results)} climate indices")
        
        return results
    
    def calculate_temperature_indices(self, ds: xr.Dataset) -> Dict[str, xr.DataArray]:
        """
        Calculate temperature-based climate indices.
        
        Parameters:
        -----------
        ds : xr.Dataset
            Temperature dataset
        
        Returns:
        --------
        dict
            Dictionary of calculated indices
        """
        logger.info("Calculating temperature indices")
        
        indices = {}
        configured_indices = self.indices_config.get('temperature', [])
        
        # Find temperature variables in dataset
        tas = self._get_variable(ds, ['tas', 'temperature', 'temp', 'tmean'])
        tasmax = self._get_variable(ds, ['tasmax', 'tmax', 'temperature_max', 'tasmax'])
        tasmin = self._get_variable(ds, ['tasmin', 'tmin', 'temperature_min', 'tasmin'])

        # Get target units from config (default to Celsius)
        target_units = self.config.get('processing.temperature_units', 'degC')

        # Prepare input data with proper CF attributes
        if tas is not None:
            tas = self._prepare_input_data(tas, 'temperature_mean')
            tas = self._ensure_temperature_units(tas, target_units)
        if tasmax is not None:
            tasmax = self._prepare_input_data(tasmax, 'temperature_max')
            tasmax = self._ensure_temperature_units(tasmax, target_units)
        if tasmin is not None:
            tasmin = self._prepare_input_data(tasmin, 'temperature_min')
            tasmin = self._ensure_temperature_units(tasmin, target_units)

        # If we only have mean temperature, use it for max/min as well
        if tas is not None and tasmax is None:
            tasmax = tas
        if tas is not None and tasmin is None:
            tasmin = tas
        
        # Calculate each configured index
        if tas is not None:
            # Mean temperature
            if 'tg_mean' in configured_indices:
                try:
                    with suppress_climate_warnings():
                        result = atmos.tg_mean(tas, freq='YS')
                        indices['tg_mean'] = self._convert_output_to_celsius(result, 'tg_mean')
                        logger.info("Calculated mean temperature")
                except Exception as e:
                    logger.error(f"Error calculating tg_mean: {e}")
        
        if tasmax is not None:
            # Maximum temperature
            if 'tx_max' in configured_indices:
                try:
                    with suppress_climate_warnings():
                        result = atmos.tx_max(tasmax, freq='YS')
                        indices['tx_max'] = self._convert_output_to_celsius(result, 'tx_max')
                        logger.info("Calculated maximum temperature")
                except Exception as e:
                    logger.error(f"Error calculating tx_max: {e}")
            
            # Summer days (Tmax > 25°C)
            if 'summer_days' in configured_indices:
                try:
                    with suppress_climate_warnings():
                        # Use tx_days_above with 25°C threshold for summer days
                        result = atmos.tx_days_above(tasmax, thresh='25 degC', freq='YS')
                        indices['summer_days'] = self._convert_timedelta_to_days(result, 'summer_days')
                        logger.info("Calculated summer days")
                except Exception as e:
                    logger.error(f"Error calculating summer_days: {e}")
            
            # Ice days (Tmax < 0°C)
            if 'ice_days' in configured_indices:
                try:
                    result = atmos.ice_days(tasmax, freq='YS')
                    indices['ice_days'] = self._convert_timedelta_to_days(result, 'ice_days')
                    logger.info("Calculated ice days")
                except Exception as e:
                    logger.error(f"Error calculating ice_days: {e}")
        
        if tasmin is not None:
            # Minimum temperature
            if 'tn_min' in configured_indices:
                try:
                    with suppress_climate_warnings():
                        result = atmos.tn_min(tasmin, freq='YS')
                        indices['tn_min'] = self._convert_output_to_celsius(result, 'tn_min')
                        logger.info("Calculated minimum temperature")
                except Exception as e:
                    logger.error(f"Error calculating tn_min: {e}")
            
            # Tropical nights (Tmin > 20°C)
            if 'tropical_nights' in configured_indices:
                try:
                    result = atmos.tropical_nights(tasmin, freq='YS')
                    indices['tropical_nights'] = self._convert_timedelta_to_days(result, 'tropical_nights')
                    logger.info("Calculated tropical nights")
                except Exception as e:
                    logger.error(f"Error calculating tropical_nights: {e}")

            # Frost days (Tmin < 0°C)
            if 'frost_days' in configured_indices:
                try:
                    result = atmos.frost_days(tasmin, freq='YS')
                    indices['frost_days'] = self._convert_timedelta_to_days(result, 'frost_days')
                    logger.info("Calculated frost days")
                except Exception as e:
                    logger.error(f"Error calculating frost_days: {e}")
        
        if tas is not None:
            # Growing degree days
            if 'growing_degree_days' in configured_indices:
                try:
                    indices['growing_degree_days'] = atmos.growing_degree_days(
                        tas, thresh='10 degC', freq='YS'
                    )
                    logger.info("Calculated growing degree days")
                except Exception as e:
                    logger.error(f"Error calculating growing_degree_days: {e}")
            
            # Heating degree days
            if 'heating_degree_days' in configured_indices:
                try:
                    indices['heating_degree_days'] = atmos.heating_degree_days(
                        tas, thresh='17 degC', freq='YS'
                    )
                    logger.info("Calculated heating degree days")
                except Exception as e:
                    logger.error(f"Error calculating heating_degree_days: {e}")
            
            # Cooling degree days
            if 'cooling_degree_days' in configured_indices:
                try:
                    indices['cooling_degree_days'] = atmos.cooling_degree_days(
                        tas, thresh='18 degC', freq='YS'
                    )
                    logger.info("Calculated cooling degree days")
                except Exception as e:
                    logger.error(f"Error calculating cooling_degree_days: {e}")
        
        # Temperature range indices
        if tasmax is not None and tasmin is not None:
            if 'daily_temperature_range' in configured_indices:
                try:
                    result = atmos.daily_temperature_range(
                        tasmin, tasmax, freq='YS'
                    )
                    indices['daily_temperature_range'] = self._convert_output_to_celsius(result, 'daily_temperature_range')
                    logger.info("Calculated daily temperature range")
                except Exception as e:
                    logger.error(f"Error calculating daily_temperature_range: {e}")

            if 'daily_temperature_range_variability' in configured_indices:
                try:
                    with suppress_climate_warnings():
                        result = atmos.daily_temperature_range_variability(
                            tasmin, tasmax, freq='YS'
                        )

                        # Clean up any inf values that might result from division
                        if result is not None:
                            result = result.where(~np.isinf(result))

                        indices['daily_temperature_range_variability'] = self._convert_output_to_celsius(result, 'daily_temperature_range_variability')
                        logger.info("Calculated daily temperature range variability")
                except Exception as e:
                    logger.error(f"Error calculating daily_temperature_range_variability: {e}")

        # Enhanced threshold-based temperature indices
        if tasmax is not None:
            # Hot days (Tmax > 30°C)
            if 'hot_days' in configured_indices:
                try:
                    with suppress_climate_warnings():
                        # Use tx_days_above with 30°C threshold for hot days
                        result = atmos.tx_days_above(tasmax, thresh='30 degC', freq='YS')
                        indices['hot_days'] = self._convert_timedelta_to_days(result, 'hot_days')
                        logger.info("Calculated hot days")
                except Exception as e:
                    logger.error(f"Error calculating hot_days: {e}")

            # Very hot days (Tmax > 35°C)
            if 'very_hot_days' in configured_indices:
                try:
                    with suppress_climate_warnings():
                        # Use tx_days_above with 35°C threshold for very hot days
                        result = atmos.tx_days_above(tasmax, thresh='35 degC', freq='YS')
                        indices['very_hot_days'] = self._convert_timedelta_to_days(result, 'very_hot_days')
                        logger.info("Calculated very hot days")
                except Exception as e:
                    logger.error(f"Error calculating very_hot_days: {e}")

        if tasmin is not None:
            # Warm nights (Tmin > 15°C)
            if 'warm_nights' in configured_indices:
                try:
                    with suppress_climate_warnings():
                        # Use tn_days_above with 15°C threshold for warm nights
                        result = atmos.tn_days_above(tasmin, thresh='15 degC', freq='YS')
                        indices['warm_nights'] = self._convert_timedelta_to_days(result, 'warm_nights')
                        logger.info("Calculated warm nights")
                except Exception as e:
                    logger.error(f"Error calculating warm_nights: {e}")

            # Consecutive frost days
            if 'consecutive_frost_days' in configured_indices:
                try:
                    result = atmos.consecutive_frost_days(tasmin, freq='YS')
                    indices['consecutive_frost_days'] = self._convert_timedelta_to_days(result, 'consecutive_frost_days')
                    logger.info("Calculated consecutive frost days")
                except Exception as e:
                    logger.error(f"Error calculating consecutive_frost_days: {e}")

        # Extreme temperature indices
        if tasmax is not None and tasmin is not None:
            if 'tx90p' in configured_indices or 'tx90p' in self.indices_config.get('extremes', []):
                try:
                    # Get or calculate day-of-year specific 90th percentile
                    # Pre-calculated baseline will be used if available
                    tx90_per = self._calculate_doy_percentile(tasmax, 90)
                    indices['tx90p'] = atmos.tx90p(
                        tasmax,
                        tasmax_per=tx90_per,
                        freq='YS'
                    )
                    logger.info("Calculated warm days (TX90p)")
                except ValueError as e:
                    logger.error(f"Error calculating tx90p: {e}")
                    raise  # Re-raise to fail pipeline
                except Exception as e:
                    logger.error(f"Unexpected error calculating tx90p: {e}")

            if 'tn90p' in configured_indices or 'tn90p' in self.indices_config.get('extremes', []):
                try:
                    # Get or calculate day-of-year specific 90th percentile
                    # Pre-calculated baseline will be used if available
                    tn90_per = self._calculate_doy_percentile(tasmin, 90)
                    indices['tn90p'] = atmos.tn90p(
                        tasmin,
                        tasmin_per=tn90_per,
                        freq='YS'
                    )
                    logger.info("Calculated warm nights (TN90p)")
                except ValueError as e:
                    logger.error(f"Error calculating tn90p: {e}")
                    raise  # Re-raise to fail pipeline
                except Exception as e:
                    logger.error(f"Unexpected error calculating tn90p: {e}")

            if 'tx10p' in configured_indices or 'tx10p' in self.indices_config.get('extremes', []):
                try:
                    # Get or calculate day-of-year specific 10th percentile
                    # Pre-calculated baseline will be used if available
                    tx10_per = self._calculate_doy_percentile(tasmax, 10)
                    indices['tx10p'] = atmos.tx10p(
                        tasmax,
                        tasmax_per=tx10_per,
                        freq='YS'
                    )
                    logger.info("Calculated cool days (TX10p)")
                except ValueError as e:
                    logger.error(f"Error calculating tx10p: {e}")
                    raise  # Re-raise to fail pipeline
                except Exception as e:
                    logger.error(f"Unexpected error calculating tx10p: {e}")

            if 'tn10p' in configured_indices or 'tn10p' in self.indices_config.get('extremes', []):
                try:
                    # Get or calculate day-of-year specific 10th percentile
                    # Pre-calculated baseline will be used if available
                    tn10_per = self._calculate_doy_percentile(tasmin, 10)
                    indices['tn10p'] = atmos.tn10p(
                        tasmin,
                        tasmin_per=tn10_per,
                        freq='YS'
                    )
                    logger.info("Calculated cool nights (TN10p)")
                except ValueError as e:
                    logger.error(f"Error calculating tn10p: {e}")
                    raise  # Re-raise to fail pipeline
                except Exception as e:
                    logger.error(f"Unexpected error calculating tn10p: {e}")

            # Spell duration indices
            if 'warm_spell_duration_index' in configured_indices or 'wsdi' in self.indices_config.get('extremes', []):
                try:
                    # Use day-of-year percentiles for spell duration
                    tx90_per = self._calculate_doy_percentile(tasmax, 90)
                    indices['warm_spell_duration_index'] = atmos.warm_spell_duration_index(
                        tasmax, tasmax_per=tx90_per, freq='YS'
                    )
                    logger.info("Calculated warm spell duration index")
                except Exception as e:
                    logger.error(f"Error calculating warm_spell_duration_index: {e}")

            if 'cold_spell_duration_index' in configured_indices or 'csdi' in self.indices_config.get('extremes', []):
                try:
                    # Use day-of-year percentiles for spell duration
                    tn10_per = self._calculate_doy_percentile(tasmin, 10)
                    indices['cold_spell_duration_index'] = atmos.cold_spell_duration_index(
                        tasmin, tasmin_per=tn10_per, freq='YS'
                    )
                    logger.info("Calculated cold spell duration index")
                except Exception as e:
                    logger.error(f"Error calculating cold_spell_duration_index: {e}")
        
        return indices
    
    def calculate_precipitation_indices(self, ds: xr.Dataset) -> Dict[str, xr.DataArray]:
        """
        Calculate precipitation-based climate indices.
        
        Parameters:
        -----------
        ds : xr.Dataset
            Precipitation dataset
        
        Returns:
        --------
        dict
            Dictionary of calculated indices
        """
        logger.info("Calculating precipitation indices")
        
        indices = {}
        configured_indices = self.indices_config.get('precipitation', [])
        
        # Find precipitation variable in dataset
        pr = self._get_variable(ds, ['pr', 'precipitation', 'precip', 'prcp'])
        
        if pr is None:
            logger.warning("No precipitation variable found in dataset")
            return indices
        
        # Total precipitation
        if 'prcptot' in configured_indices:
            try:
                indices['prcptot'] = atmos.prcptot(pr, freq='YS')
                logger.info("Calculated total precipitation")
            except Exception as e:
                logger.error(f"Error calculating prcptot: {e}")
        
        # Maximum 1-day precipitation
        if 'rx1day' in configured_indices:
            try:
                indices['rx1day'] = atmos.max_1day_precipitation_amount(pr, freq='YS')
                logger.info("Calculated max 1-day precipitation")
            except Exception as e:
                logger.error(f"Error calculating rx1day: {e}")
        
        # Maximum 5-day precipitation
        if 'rx5day' in configured_indices:
            try:
                indices['rx5day'] = atmos.max_n_day_precipitation_amount(
                    pr, window=5, freq='YS'
                )
                logger.info("Calculated max 5-day precipitation")
            except Exception as e:
                logger.error(f"Error calculating rx5day: {e}")
        
        # Simple daily intensity index
        if 'sdii' in configured_indices:
            try:
                indices['sdii'] = atmos.daily_pr_intensity(pr, freq='YS')
                logger.info("Calculated simple daily intensity index")
            except Exception as e:
                logger.error(f"Error calculating sdii: {e}")
        
        # Consecutive dry days
        if 'cdd' in configured_indices:
            try:
                indices['cdd'] = atmos.maximum_consecutive_dry_days(pr, freq='YS')
                logger.info("Calculated consecutive dry days")
            except Exception as e:
                logger.error(f"Error calculating cdd: {e}")
        
        # Consecutive wet days
        if 'cwd' in configured_indices:
            try:
                indices['cwd'] = atmos.maximum_consecutive_wet_days(pr, freq='YS')
                logger.info("Calculated consecutive wet days")
            except Exception as e:
                logger.error(f"Error calculating cwd: {e}")
        
        # Number of heavy precipitation days (>10mm)
        if 'r10mm' in configured_indices:
            try:
                indices['r10mm'] = atmos.wetdays(pr, thresh='10 mm', freq='YS')
                logger.info("Calculated heavy precipitation days (R10mm)")
            except Exception as e:
                logger.error(f"Error calculating r10mm: {e}")
        
        # Number of very heavy precipitation days (>20mm)
        if 'r20mm' in configured_indices:
            try:
                indices['r20mm'] = atmos.wetdays(pr, thresh='20 mm', freq='YS')
                logger.info("Calculated very heavy precipitation days (R20mm)")
            except Exception as e:
                logger.error(f"Error calculating r20mm: {e}")
        
        # Very wet days (95th percentile)
        if 'r95p' in configured_indices:
            try:
                # Calculate 95th percentile using baseline if configured
                if self.use_baseline:
                    pr_per = self._calculate_baseline_percentile(pr, 0.95)
                else:
                    pr_per = self._calculate_percentile_with_units(pr, 0.95)
                indices['r95ptot'] = atmos.days_over_precip_thresh(
                    pr, pr_per, freq='YS'
                )
                logger.info("Calculated very wet days (R95p)")
            except Exception as e:
                logger.error(f"Error calculating r95p: {e}")
        
        # Extremely wet days (99th percentile)
        if 'r99p' in configured_indices:
            try:
                # Calculate 99th percentile using baseline if configured
                if self.use_baseline:
                    pr_per = self._calculate_baseline_percentile(pr, 0.99)
                else:
                    pr_per = self._calculate_percentile_with_units(pr, 0.99)
                indices['r99ptot'] = atmos.days_over_precip_thresh(
                    pr, pr_per, freq='YS'
                )
                logger.info("Calculated extremely wet days (R99p)")
            except Exception as e:
                logger.error(f"Error calculating r99p: {e}")
        
        return indices

    def calculate_humidity_indices(self, ds: xr.Dataset, temp_ds: xr.Dataset = None) -> Dict[str, xr.DataArray]:
        """
        Calculate humidity-based climate indices.

        Parameters:
        -----------
        ds : xr.Dataset
            Humidity dataset
        temp_ds : xr.Dataset, optional
            Temperature dataset for combined calculations

        Returns:
        --------
        dict
            Dictionary of calculated indices
        """
        logger.info("Calculating humidity-based indices")

        indices = {}
        humidity_indices = self.indices_config.get('humidity', [])
        comfort_indices = self.indices_config.get('comfort', [])

        # Find humidity variables
        hus = self._get_variable(ds, ['hus', 'huss', 'specific_humidity', 'q'])
        hurs = self._get_variable(ds, ['hurs', 'relative_humidity', 'rh'])

        # Get temperature variables if available
        tas = None
        tasmax = None
        tasmin = None
        if temp_ds is not None:
            tas = self._get_variable(temp_ds, ['tas', 'temperature', 'temp', 'tmean'])
            tasmax = self._get_variable(temp_ds, ['tasmax', 'tmax', 'temperature_max'])
            tasmin = self._get_variable(temp_ds, ['tasmin', 'tmin', 'temperature_min'])

            # Get target units from config (default to Celsius)
            target_units = self.config.get('processing.temperature_units', 'degC')

            # Ensure all temperature variables are in correct units
            if tas is not None:
                tas = self._ensure_temperature_units(tas, target_units)
            if tasmax is not None:
                tasmax = self._ensure_temperature_units(tasmax, target_units)
            if tasmin is not None:
                tasmin = self._ensure_temperature_units(tasmin, target_units)

        if hus is None and hurs is None:
            logger.warning("No humidity variables found in dataset")
            return indices

        # Dewpoint temperature from specific humidity
        if hus is not None and 'dewpoint_temperature' in humidity_indices:
            try:
                # Assume standard pressure if not available
                ps = self._get_variable(ds, ['ps', 'pressure', 'surface_pressure'])
                if ps is None:
                    # Use cached pressure array for efficiency
                    ps = self._get_or_create_pressure_array(hus)

                # FIXED: Use correct function to calculate dewpoint FROM specific humidity
                indices['dewpoint_temperature'] = atmos.dewpoint_from_specific_humidity(
                    huss=hus, ps=ps, method='sonntag90'
                )
                logger.info("Calculated dewpoint temperature")
            except Exception as e:
                logger.error(f"Error calculating dewpoint_temperature: {e}")

        # Relative humidity from specific humidity
        if hus is not None and tas is not None and 'relative_humidity' in humidity_indices:
            try:
                ps = self._get_variable(ds, ['ps', 'pressure', 'surface_pressure'])
                if ps is None:
                    ps = xr.full_like(hus, 101325)  # Pa
                    ps.attrs['units'] = 'Pa'

                indices['relative_humidity'] = atmos.relative_humidity(
                    tas, huss=hus, ps=ps
                )
                logger.info("Calculated relative humidity")
            except Exception as e:
                logger.error(f"Error calculating relative_humidity: {e}")

        # Heat stress and comfort indices
        if tas is not None and (hurs is not None or hus is not None):
            # Heat index
            if 'heat_index' in comfort_indices:
                try:
                    if hurs is None and hus is not None:
                        # Convert specific humidity to relative humidity first
                        ps = self._get_variable(ds, ['ps', 'pressure', 'surface_pressure'])
                        if ps is None:
                            ps = xr.full_like(hus, 101325)
                            ps.attrs['units'] = 'Pa'
                        hurs = atmos.relative_humidity(tas, huss=hus, ps=ps)

                    indices['heat_index'] = atmos.heat_index(tas, hurs, freq='YS')
                    logger.info("Calculated heat index")
                except Exception as e:
                    logger.error(f"Error calculating heat_index: {e}")

            # Humidex
            if 'humidex' in comfort_indices:
                try:
                    if hurs is None and hus is not None:
                        ps = self._get_variable(ds, ['ps', 'pressure', 'surface_pressure'])
                        if ps is None:
                            ps = xr.full_like(hus, 101325)
                            ps.attrs['units'] = 'Pa'
                        hurs = atmos.relative_humidity(tas, huss=hus, ps=ps)

                    indices['humidex'] = atmos.humidex(tas, hurs, freq='YS')
                    logger.info("Calculated humidex")
                except Exception as e:
                    logger.error(f"Error calculating humidex: {e}")

        return indices

    def calculate_combined_indices(self, temp_ds: xr.Dataset,
                                  precip_ds: xr.Dataset) -> Dict[str, xr.DataArray]:
        """
        Calculate indices requiring multiple variables.
        
        Parameters:
        -----------
        temp_ds : xr.Dataset
            Temperature dataset
        precip_ds : xr.Dataset
            Precipitation dataset
        
        Returns:
        --------
        dict
            Dictionary of calculated indices
        """
        logger.info("Calculating combined indices")
        
        indices = {}
        agricultural_indices = self.indices_config.get('agricultural', [])
        extreme_indices = self.indices_config.get('extremes', [])
        
        # Get variables
        tas = self._get_variable(temp_ds, ['tas', 'temperature', 'temp', 'tmean'])
        pr = self._get_variable(precip_ds, ['pr', 'precipitation', 'precip'])

        # Get target units from config (default to Celsius)
        target_units = self.config.get('processing.temperature_units', 'degC')

        # Ensure temperature is in correct units
        if tas is not None:
            tas = self._ensure_temperature_units(tas, target_units)
        
        # Growing season length
        if 'gsl' in agricultural_indices and tas is not None:
            try:
                result = atmos.growing_season_length(tas, freq='YS')
                indices['gsl'] = self._convert_timedelta_to_days(result, 'gsl')
                logger.info("Calculated growing season length")
            except Exception as e:
                logger.error(f"Error calculating gsl: {e}")

        # Multivariate temperature-precipitation indices
        multivariate_indices = self.indices_config.get('multivariate', [])

        if tas is not None and pr is not None:
            # Combined temperature-precipitation threshold days
            if 'cold_and_dry_days' in multivariate_indices:
                try:
                    # Define thresholds (10th percentiles)
                    tas_thresh = self._calculate_percentile_with_units(tas, 0.1)
                    pr_thresh = self._calculate_percentile_with_units(pr, 0.1)

                    indices['cold_and_dry_days'] = atmos.cold_and_dry_days(
                        tas, pr, tas_per=tas_thresh, pr_per=pr_thresh, freq='YS'
                    )
                    logger.info("Calculated cold and dry days")
                except Exception as e:
                    logger.error(f"Error calculating cold_and_dry_days: {e}")

            if 'warm_and_wet_days' in multivariate_indices:
                try:
                    # Define thresholds (90th percentiles)
                    tas_thresh = self._calculate_percentile_with_units(tas, 0.9)
                    pr_thresh = self._calculate_percentile_with_units(pr, 0.9)

                    indices['warm_and_wet_days'] = atmos.warm_and_wet_days(
                        tas, pr, tas_per=tas_thresh, pr_per=pr_thresh, freq='YS'
                    )
                    logger.info("Calculated warm and wet days")
                except Exception as e:
                    logger.error(f"Error calculating warm_and_wet_days: {e}")

        
        return indices
    
    def _calculate_doy_percentile(self, data: xr.DataArray, per: float, window: int = 5) -> xr.DataArray:
        """
        Calculate day-of-year percentiles for extreme indices.

        First checks for pre-calculated baseline percentiles. If available, uses those.
        Otherwise attempts to calculate from data if sufficient years are present.

        Parameters:
        -----------
        data : xr.DataArray
            Input data with time dimension
        per : float
            Percentile (0-100)
        window : int
            Number of days around each day of year for percentile calculation

        Returns:
        --------
        xr.DataArray
            Percentile thresholds per day of year
        """
        # Check if we have pre-calculated baseline percentiles for this specific percentile
        # Determine which threshold we need based on the variable and percentile
        var_name = data.name if hasattr(data, 'name') else None

        # Try to identify the index type from variable name and percentile
        index_key = None
        if 'tasmax' in str(var_name).lower() or 'tmax' in str(var_name).lower():
            if per == 90:
                index_key = 'tx90p'
            elif per == 10:
                index_key = 'tx10p'
        elif 'tasmin' in str(var_name).lower() or 'tmin' in str(var_name).lower():
            if per == 90:
                index_key = 'tn90p'
            elif per == 10:
                index_key = 'tn10p'

        # If we have a pre-calculated baseline for this index, use it
        if index_key and index_key in self._baseline_percentiles:
            logger.info(f"Using pre-calculated baseline percentile for {index_key}")
            return self._baseline_percentiles[index_key]

        # No fallback - percentile indices require pre-calculated baselines
        raise RuntimeError(
            f"No pre-calculated baseline found for {index_key or f'percentile {per}'}. "
            f"Percentile indices require pre-calculated baseline data.\n"
            f"Run 'python src/calculate_baseline_percentiles.py' first and place the output in data/baselines/"
        )

    # REMOVED: _calculate_simple_percentile_for_extremes method
    # This fallback logic has been removed to ensure percentile calculations
    # are only done with sufficient data. The pipeline will now fail
    # explicitly if less than 5 years of data are provided for percentile
    # calculations, preventing misleading results.

    def _calculate_percentile_with_units(self, data: xr.DataArray, percentile: float, dim: str = 'time') -> xr.DataArray:
        """
        Calculate percentile while preserving units attribute.

        Parameters:
        -----------
        data : xr.DataArray
            Data to calculate percentile from
        percentile : float
            Percentile value (0-1)
        dim : str
            Dimension to calculate percentile along

        Returns:
        --------
        xr.DataArray
            Percentile with preserved units
        """
        # Store original units attribute
        original_units = data.attrs.get('units', None)

        # Calculate percentile
        percentile_data = data.quantile(percentile, dim=dim)

        # Restore units attribute - critical for xclim functions
        if original_units:
            percentile_data.attrs['units'] = original_units

        return percentile_data

    def _get_cached_percentile(self, data: xr.DataArray, percentile: float, dim: str = 'time') -> xr.DataArray:
        """
        Get cached percentile calculation to avoid redundant computations.

        Parameters:
        -----------
        data : xr.DataArray
            Data to calculate percentile from
        percentile : float
            Percentile value (0-1)
        dim : str
            Dimension to calculate percentile along

        Returns:
        --------
        xr.DataArray
            Cached percentile result
        """
        # Create a unique cache key based on data variable name and percentile
        cache_key = f"{data.name}_{percentile}_{dim}"

        if cache_key not in self._percentile_cache:
            # Use the helper method that preserves units
            self._percentile_cache[cache_key] = self._calculate_percentile_with_units(data, percentile, dim)

        return self._percentile_cache[cache_key]

    def _get_or_create_pressure_array(self, template: xr.DataArray) -> xr.DataArray:
        """
        Get or create a standard pressure array, reusing if already created.

        Parameters:
        -----------
        template : xr.DataArray
            Template array for shape and coordinates

        Returns:
        --------
        xr.DataArray
            Pressure array
        """
        if self._pressure_array is None:
            self._pressure_array = xr.full_like(template, 101325, dtype=np.float32)
            self._pressure_array.attrs['units'] = 'Pa'
        return self._pressure_array

    def _get_variable(self, ds: xr.Dataset,
                     possible_names: List[str]) -> Optional[xr.DataArray]:
        """
        Find a variable in dataset by possible names with enhanced validation.

        Parameters:
        -----------
        ds : xr.Dataset
            Dataset to search
        possible_names : list
            List of possible variable names

        Returns:
        --------
        xr.DataArray or None
            Found variable or None
        """
        for name in possible_names:
            if name in ds.data_vars:
                var = ds[name]
                # Basic validation
                if self._validate_variable(var, name):
                    return var
            # Also check with case-insensitive match
            for var_name in ds.data_vars:
                if var_name.lower() == name.lower():
                    var = ds[var_name]
                    if self._validate_variable(var, name):
                        return var
        return None


    def _prepare_input_data(self, data: xr.DataArray, var_type: str = 'temperature') -> xr.DataArray:
        """
        Prepare input data with proper CF attributes to avoid warnings.

        Parameters:
        -----------
        data : xr.DataArray
            Input data array
        var_type : str
            Type of variable ('temperature', 'precipitation', etc.)

        Returns:
        --------
        xr.DataArray
            Data with proper CF attributes
        """
        if data is None:
            return None

        # Add cell_methods if not present
        if 'cell_methods' not in data.attrs:
            if 'tas' in str(data.name) or 'mean' in str(var_type):
                data.attrs['cell_methods'] = 'time: mean'
            elif 'max' in str(data.name) or 'tasmax' in str(data.name):
                data.attrs['cell_methods'] = 'time: maximum'
            elif 'min' in str(data.name) or 'tasmin' in str(data.name):
                data.attrs['cell_methods'] = 'time: minimum'
            else:
                data.attrs['cell_methods'] = 'time: point'

        return data

    def _ensure_temperature_units(self, data: xr.DataArray, target_units: str = 'degC') -> xr.DataArray:
        """
        Ensure temperature data is in the correct units using xclim's built-in conversion.

        Parameters:
        -----------
        data : xr.DataArray
            Temperature data
        target_units : str
            Target units ('degC', 'K', or 'degF'). Default is 'degC'.

        Returns:
        --------
        xr.DataArray
            Temperature data in target units
        """
        try:
            # Fix common unit naming issues
            if hasattr(data, 'attrs') and 'units' in data.attrs:
                current_units = data.attrs['units']

                # Map common variations to standard units
                unit_map = {
                    'degrees_celsius': 'degC',
                    'degrees_Celsius': 'degC',
                    'celsius': 'degC',
                    'Celsius': 'degC',
                    'C': 'degC',
                    'degrees_fahrenheit': 'degF',
                    'fahrenheit': 'degF',
                    'F': 'degF',
                    'kelvin': 'K',
                    'Kelvin': 'K'
                }

                if current_units in unit_map:
                    data.attrs['units'] = unit_map[current_units]
                    logger.debug(f"Mapped units from '{current_units}' to '{data.attrs['units']}'")

            # If already in target units, return as-is
            if hasattr(data, 'attrs') and data.attrs.get('units') == target_units:
                return data

            # Use xclim's built-in unit conversion
            return convert_units_to(data, target_units)
        except Exception as e:
            logger.warning(f"Could not convert temperature units for {data.name}: {e}")
            # If conversion fails but data looks like Celsius based on range, set units
            if hasattr(data, 'attrs'):
                data_min = float(data.min())
                data_max = float(data.max())
                if -100 < data_min < 100 and -100 < data_max < 100:
                    logger.info(f"Data range ({data_min:.1f} to {data_max:.1f}) suggests Celsius, setting units")
                    data.attrs['units'] = 'degC'
            return data

    def _convert_timedelta_to_days(self, result: xr.DataArray, index_name: str) -> xr.DataArray:
        """
        Convert timedelta64 results to numeric days.

        Parameters:
        -----------
        result : xr.DataArray
            Result data array that may be timedelta64
        index_name : str
            Name of the climate index

        Returns:
        --------
        xr.DataArray
            Result converted to numeric days if it was timedelta
        """
        if 'timedelta' in str(result.dtype):
            logger.debug(f"Converting {index_name} from timedelta to numeric days")
            # Convert from timedelta to float days
            result_days = result / np.timedelta64(1, 'D')

            # Validate converted values for day-count indices
            day_count_indices = ['frost_days', 'ice_days', 'tropical_nights',
                                'consecutive_frost_days', 'summer_days', 'hot_days',
                                'very_hot_days', 'warm_nights']

            if index_name in day_count_indices:
                # Check for values outside valid range
                invalid_mask = (result_days < 0) | (result_days > 366)  # 366 for leap years
                if invalid_mask.any():
                    invalid_count = int(invalid_mask.sum())
                    logger.warning(f"{index_name}: {invalid_count} values outside 0-366 day range")
                    # Clip to valid range
                    result_days = result_days.clip(0, 366)
                    logger.info(f"{index_name}: Clipped to valid range [0, 366]")

            # Preserve attributes but update units
            result_days.attrs = result.attrs.copy()
            result_days.attrs['units'] = 'days'
            return result_days
        return result

<<<<<<< HEAD
=======
    def _add_cell_methods(self, result: xr.DataArray, method: str = "time: mean") -> xr.DataArray:
        """
        Add cell_methods attribute to comply with CF conventions and avoid warnings.

        Parameters:
        -----------
        result : xr.DataArray
            Result data array
        method : str
            Cell methods string (default: "time: mean")

        Returns:
        --------
        xr.DataArray
            Data array with cell_methods attribute
        """
        if result is not None and hasattr(result, 'attrs'):
            if 'cell_methods' not in result.attrs:
                result.attrs['cell_methods'] = method
        return result

>>>>>>> 5e52c7e6
    def _convert_output_to_celsius(self, result: xr.DataArray, index_name: str) -> xr.DataArray:
        """
        Convert temperature outputs to Celsius using xclim's built-in conversion.

        Parameters:
        -----------
        result : xr.DataArray
            Result data array
        index_name : str
            Name of the climate index

        Returns:
        --------
        xr.DataArray
            Result in Celsius if applicable
        """
        if result is None:
            return None

        try:
            # Use xclim's built-in unit conversion
            result = convert_units_to(result, 'degC')
        except Exception as e:
            logger.debug(f"Could not convert output units for {index_name}: {e}")

        # Add appropriate cell_methods based on index type
        if 'mean' in index_name or 'tg_' in index_name:
            result = self._add_cell_methods(result, "time: mean")
        elif 'max' in index_name or 'tx_' in index_name:
            result = self._add_cell_methods(result, "time: maximum")
        elif 'min' in index_name or 'tn_' in index_name:
            result = self._add_cell_methods(result, "time: minimum")
        elif any(x in index_name for x in ['days', 'count', 'frost', 'ice', 'tropical']):
            result = self._add_cell_methods(result, "time: sum")
        else:
            result = self._add_cell_methods(result, "time: mean")

        return result

    def _validate_variable(self, var: xr.DataArray, expected_name: str) -> bool:
        """
        Validate a climate variable for basic requirements.

        Parameters:
        -----------
        var : xr.DataArray
            Variable to validate
        expected_name : str
            Expected variable name/type

        Returns:
        --------
        bool
            True if variable passes validation
        """
        try:
            # Check for required dimensions
            required_dims = ['time']
            for dim in required_dims:
                if dim not in var.dims:
                    logger.warning(f"Variable {var.name} missing required dimension: {dim}")
                    return False

            # Check for reasonable data range based on variable type
            if any(temp_name in expected_name.lower() for temp_name in ['tas', 'temp', 'tmax', 'tmin']):
                # Temperature checks (should be reasonable range in Kelvin or Celsius)
                min_val = float(var.min())
                max_val = float(var.max())

                # Check if values are in Kelvin range (typical: 200-350K)
                if min_val > 100 and max_val < 400:
                    logger.info(f"Temperature variable {var.name} appears to be in Kelvin: {min_val:.1f}-{max_val:.1f}")
                # Check if values are in Celsius range (typical: -80 to 80°C)
                elif min_val > -100 and max_val < 100:
                    logger.info(f"Temperature variable {var.name} appears to be in Celsius: {min_val:.1f}-{max_val:.1f}")
                else:
                    logger.warning(f"Temperature variable {var.name} has unusual range: {min_val:.1f}-{max_val:.1f}")

            elif 'pr' in expected_name.lower() or 'precip' in expected_name.lower():
                # Precipitation checks (should be non-negative)
                min_val = float(var.min())
                if min_val < 0:
                    logger.warning(f"Precipitation variable {var.name} has negative values: {min_val}")

            elif any(hum_name in expected_name.lower() for hum_name in ['hus', 'hurs', 'humid']):
                # Humidity checks
                min_val = float(var.min())
                max_val = float(var.max())

                if 'hurs' in expected_name.lower():  # Relative humidity (0-100%)
                    if min_val < 0 or max_val > 100:
                        logger.warning(f"Relative humidity variable {var.name} outside 0-100% range: {min_val:.1f}-{max_val:.1f}")
                elif 'hus' in expected_name.lower():  # Specific humidity (typically 0-0.04 kg/kg)
                    if min_val < 0 or max_val > 0.04:
                        logger.warning(f"Specific humidity variable {var.name} outside typical range: {min_val:.4f}-{max_val:.4f}")
                        # Values above 0.04 kg/kg are physically unrealistic at Earth's surface
                        if max_val > 0.05:
                            logger.error(f"Specific humidity values exceed physical limits: {max_val:.4f} kg/kg")
                            return False

            # Check for excessive missing values
            if hasattr(var, 'isnull'):
                missing_fraction = float(var.isnull().sum()) / var.size
                # For gridded climate data, ~40-50% missing is normal (ocean/water mask)
                if 0.40 <= missing_fraction <= 0.50:
                    # Expected ocean masking - only log at debug level
                    logger.debug(f"Variable {var.name} has {missing_fraction:.1%} missing values (ocean mask)")
                elif missing_fraction > 0.50:
                    # Higher than expected even with ocean mask
                    logger.warning(f"Variable {var.name} has {missing_fraction:.1%} missing values (unexpectedly high)")
                elif missing_fraction > 0.1:
                    # Some missing data but not ocean mask levels
                    logger.info(f"Variable {var.name} has {missing_fraction:.1%} missing values")

            return True

        except Exception as e:
            logger.error(f"Error validating variable {var.name}: {e}")
            return False

    def _get_baseline_data(self, data: xr.DataArray) -> xr.DataArray:
        """Extract baseline period data for percentile calculation.

        Parameters:
        -----------
        data : xr.DataArray
            Full time series data

        Returns:
        --------
        xr.DataArray
            Data subset for baseline period
        """
        if not self.use_baseline:
            return data

        # Extract baseline period
        baseline_data = data.sel(
            time=slice(f"{self.baseline_start}-01-01", f"{self.baseline_end}-12-31")
        )

        # Check data coverage
        coverage = baseline_data.count(dim='time') / len(baseline_data.time)
        if coverage.min() < 0.8:
            logger.warning(
                f"Baseline period has low data coverage (min: {coverage.min():.1%}). "
                f"Results may not be representative."
            )

        return baseline_data

    def _calculate_baseline_percentile(self, data: xr.DataArray, percentile: float) -> xr.DataArray:
        """Calculate percentile from baseline period.

        Parameters:
        -----------
        data : xr.DataArray
            Full time series data
        percentile : float
            Percentile to calculate (0-1)

        Returns:
        --------
        xr.DataArray
            Percentile threshold from baseline period
        """
        if not self.use_baseline:
            return self._calculate_percentile_with_units(data, percentile)
        else:
            baseline_data = self._get_baseline_data(data)
            return self._calculate_percentile_with_units(baseline_data, percentile)

    def save_indices(self, output_path: str, format: str = 'netcdf'):
        """
        Save calculated indices to file.
        
        Parameters:
        -----------
        output_path : str
            Output file path
        format : str
            Output format ('netcdf' or 'geotiff')
        """
        if not self.results:
            logger.warning("No indices to save")
            return
        
        logger.info(f"Saving {len(self.results)} indices to {output_path}")
        
        # Combine all indices into a single dataset
        ds_out = xr.Dataset(self.results)
        
        # Add metadata
        ds_out.attrs.update({
            'title': 'Climate Indices',
            'description': 'Climate indices calculated using xclim',
            'software': 'xclim-timber pipeline',
            'xclim_version': xclim.__version__
        })
        
        if format == 'netcdf':
            # Save as NetCDF
            compression = self.config.get('output.compression', {})

            # Clean up time coordinate attributes to avoid encoding conflicts
            if 'time' in ds_out.coords:
                if 'units' in ds_out.time.attrs:
                    del ds_out.time.attrs['units']
                if 'calendar' in ds_out.time.attrs:
                    del ds_out.time.attrs['calendar']

            ds_out.to_netcdf(
                output_path,
                engine=compression.get('engine', 'h5netcdf'),
                encoding={
                    var: {'zlib': True, 'complevel': compression.get('complevel', 4)}
                    for var in ds_out.data_vars
                }
            )
        elif format == 'geotiff':
            # Save each index as a separate GeoTIFF
            import rioxarray
            from pathlib import Path
            
            output_dir = Path(output_path).parent
            for name, data in ds_out.data_vars.items():
                output_file = output_dir / f"{name}.tif"
                
                # Ensure CRS is set
                if not data.rio.crs:
                    data = data.rio.write_crs('EPSG:4326')
                
                # Save to GeoTIFF
                data.rio.to_raster(str(output_file))
                logger.info(f"Saved {name} to {output_file}")
        
        logger.info("Indices saved successfully")
    
    def get_summary(self) -> Dict:
        """
        Get summary statistics of calculated indices.
        
        Returns:
        --------
        dict
            Summary statistics
        """
        summary = {}
        
        for name, data in self.results.items():
            summary[name] = {
                'mean': float(data.mean().values),
                'std': float(data.std().values),
                'min': float(data.min().values),
                'max': float(data.max().values),
                'shape': data.shape,
                'units': data.attrs.get('units', 'unknown')
            }
        
        return summary


# Example usage
if __name__ == "__main__":
    from config import Config
    import pandas as pd
    
    # Setup logging
    logging.basicConfig(level=logging.INFO)
    
    # Create configuration
    config = Config()
    
    # Initialize calculator
    calculator = ClimateIndicesCalculator(config)
    
    # Create sample data
    times = pd.date_range('2020-01-01', '2022-12-31', freq='D')
    lats = np.linspace(-45, 45, 90)
    lons = np.linspace(-180, 180, 180)
    
    # Temperature data (with seasonal variation)
    temp_data = 15 + 10 * np.sin(np.arange(len(times)) * 2 * np.pi / 365)
    temp_data = temp_data[:, np.newaxis, np.newaxis] + \
                5 * np.random.randn(len(times), len(lats), len(lons))
    
    # Precipitation data
    precip_data = np.random.exponential(2, (len(times), len(lats), len(lons)))
    
    # Create datasets
    temp_ds = xr.Dataset(
        {'tas': (['time', 'lat', 'lon'], temp_data)},
        coords={'time': times, 'lat': lats, 'lon': lons}
    )
    temp_ds['tas'].attrs['units'] = 'degC'
    
    precip_ds = xr.Dataset(
        {'pr': (['time', 'lat', 'lon'], precip_data)},
        coords={'time': times, 'lat': lats, 'lon': lons}
    )
    precip_ds['pr'].attrs['units'] = 'mm'
    
    # Calculate indices
    datasets = {'temperature': temp_ds, 'precipitation': precip_ds}
    indices = calculator.calculate_all_indices(datasets)
    
    print(f"Calculated {len(indices)} indices:")
    for name, data in indices.items():
        print(f"  - {name}: shape={data.shape}, units={data.attrs.get('units', 'unknown')}")<|MERGE_RESOLUTION|>--- conflicted
+++ resolved
@@ -1110,8 +1110,6 @@
             return result_days
         return result
 
-<<<<<<< HEAD
-=======
     def _add_cell_methods(self, result: xr.DataArray, method: str = "time: mean") -> xr.DataArray:
         """
         Add cell_methods attribute to comply with CF conventions and avoid warnings.
@@ -1133,7 +1131,6 @@
                 result.attrs['cell_methods'] = method
         return result
 
->>>>>>> 5e52c7e6
     def _convert_output_to_celsius(self, result: xr.DataArray, index_name: str) -> xr.DataArray:
         """
         Convert temperature outputs to Celsius using xclim's built-in conversion.
